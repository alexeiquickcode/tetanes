--- conflicted
+++ resolved
@@ -98,7 +98,6 @@
             let mut p = point!(0, 5);
             s.text_size(24);
             for msg in self.messages.iter_mut() {
-<<<<<<< HEAD
                 msg.timer -= s.delta_time();
                 s.fill(rgb!(0, 200));
                 s.rect((0, p.y - 5, self.width, 25))?;
@@ -109,29 +108,11 @@
                     if p.x + curr_width >= self.width as i32 {
                         p.x = 10;
                         p.y += 20;
-                        s.text(p, msg)?;
-                    } else {
-                        s.text(p, msg)?;
                     }
+                    s.text(p, msg)?;
                     p.x += curr_width;
                     s.text(p, " ")?;
                     p.x += 16;
-=======
-                msg.timer -= elapsed;
-                data.fill_rect(0, y - 5, self.width, 25, Pixel([0, 0, 0, 200]));
-                let mut x = 10;
-                for s in msg.text.split_whitespace() {
-                    let curr_width = s.len() as u32 * 16;
-                    if x + curr_width >= self.width {
-                        x = 10;
-                        y += 20;
-                    } else {
-                    }
-                    data.draw_string(x, y, s, pixel::RED);
-                    x += curr_width;
-                    data.draw_string(x, y, " ", pixel::RED);
-                    x += 16;
->>>>>>> f301c46e
                 }
                 p.y += 20;
             }
