--- conflicted
+++ resolved
@@ -149,61 +149,19 @@
         Ok(())
     }
 
-<<<<<<< HEAD
     fn on_update(&mut self, s: &mut PixState) -> PixResult<()> {
         self.control_deck.clock();
         self.render_frame(s)?;
         if self.config.sound {
-            s.enqueue_audio(&self.control_deck.get_audio_samples());
-=======
-    /// Update rendering textures with emulation state
-    fn update_textures(&mut self, elapsed: f32, data: &mut StateData) -> PixEngineResult<bool> {
-        // Update main screen
-        data.copy_texture("nes", self.cpu.bus.ppu.frame())?;
-        // Draw any open menus
-        for menu in self.menus.iter_mut() {
-            menu.draw(data)?;
-        }
-        self.draw_messages(elapsed, data)?;
-        if self.config.debug {
-            // Draw updated debug info if active_debug is set, or if the game
-            // gets paused
-            if self.active_debug || self.paused {
-                self.draw_debug(data);
-            }
-            self.copy_debug(data)?;
-        }
-        if self.ppu_viewer {
-            self.copy_ppu_viewer(data)?;
->>>>>>> f301c46e
+            s.enqueue_audio(self.control_deck.get_audio_samples());
         }
         self.control_deck.clear_audio_samples();
         Ok(())
     }
 
-<<<<<<< HEAD
     fn on_stop(&mut self, _s: &mut PixState) -> PixResult<()> {
         self.control_deck.power_off();
         Ok(())
-=======
-    fn on_update(&mut self, elapsed: f32, data: &mut StateData) -> PixEngineResult<bool> {
-        self.poll_events(data)?;
-        if self.should_close {
-            return Ok(false);
-        }
-        self.update_title(data);
-        self.check_window_focus();
-        self.save_rewind(elapsed);
-        self.run_emulation(elapsed);
-        self.update_textures(elapsed, data)?;
-        // Enqueue sound
-        if self.config.sound_enabled {
-            let samples = self.cpu.bus.apu.samples();
-            data.enqueue_audio(samples);
-        }
-        self.cpu.bus.apu.clear_samples();
-        Ok(true)
->>>>>>> f301c46e
     }
 
     fn on_key_pressed(&mut self, s: &mut PixState, event: KeyEvent) -> PixResult<()> {
