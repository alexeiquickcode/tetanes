--- conflicted
+++ resolved
@@ -210,22 +210,15 @@
 | 005 | ExROM/MMC5           | Castlevania 3, Laser Invasion             | ~24                    | &lt;0.01%              |
 | 007 | AxROM                | Battletoads, Marble Madness               | ~75                    | ~3%                    |
 | 009 | PxROM/MMC2           | Punch Out!!                               | 1                      | &lt;0.01%              |
-<<<<<<< HEAD
 | 010 | FxROM/MMC4           | Fire Emblem Gaiden                        | 3                      | &lt;0.01%              |
-=======
 | 011 | Color Dreams         | Crystal Mines, Metal Fighter              | 34                     | ~1%                    |
->>>>>>> 8294f91e
 | 024 | VRC6a                | Akumajou Densetsu                         | 1                      | &lt;0.01%              |
 | 026 | VRC6b                | Madara, Esper Dream 2                     | 2                      | &lt;0.01%              |
 | 034 | BNROM/NINA-001       | Deadly Towers, Impossible Mission II      | 3                      | &lt;0.01%              |
 | 066 | GxROM/MxROM          | Super Mario Bros. + Duck Hunt             | ~17                    | &lt;0.01%              |
 | 071 | Camerica/Codemasters | Firehawk, Bee 52, MiG 29 - Soviet Fighter | ~15                    | &lt;0.01%              |
 | 155 | SxROM/MMC1A          | Tatakae!! Ramen Man: Sakuretsu Choujin    | 2                      | &lt;0.01%              |
-<<<<<<< HEAD
-|     |                      |                                           | ~2094 / 2447           | ~85.6%                 |
-=======
-|     |                      |                                           | ~2125 / 2447           | ~86.8%                 |
->>>>>>> 8294f91e
+|     |                      |                                           | ~2128 / 2447           | ~87.0%                 |
 
 <!-- markdownlint-enable line-length -->
 
